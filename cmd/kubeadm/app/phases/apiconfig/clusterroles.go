--- conflicted
+++ resolved
@@ -67,11 +67,7 @@
 
 	for _, sa := range serviceAccounts {
 		if _, err := clientset.CoreV1().ServiceAccounts(metav1.NamespaceSystem).Create(&sa); err != nil {
-<<<<<<< HEAD
-			if !apierrors.IsAlreadyExists(err) {
-=======
-			if !kubeadmutil.AlreadyExistsError(err) {
->>>>>>> 4710d48c
+			if !apierrors.IsAlreadyExists(err) {
 				return err
 			}
 		}
@@ -114,7 +110,6 @@
 		},
 	}
 	for _, role := range roles {
-<<<<<<< HEAD
 		if _, err := clientset.RbacV1beta1().Roles(role.ObjectMeta.Namespace).Create(&role); err != nil {
 			if !apierrors.IsAlreadyExists(err) {
 				return fmt.Errorf("unable to create RBAC role: %v", err)
@@ -122,11 +117,6 @@
 
 			if _, err := clientset.RbacV1beta1().Roles(role.ObjectMeta.Namespace).Update(&role); err != nil {
 				return fmt.Errorf("unable to update RBAC role: %v", err)
-=======
-		if _, err := clientset.RbacV1beta1().Roles(metav1.NamespacePublic).Create(&role); err != nil {
-			if !kubeadmutil.AlreadyExistsError(err) {
-				return err
->>>>>>> 4710d48c
 			}
 		}
 	}
@@ -155,7 +145,6 @@
 	}
 
 	for _, roleBinding := range roleBindings {
-<<<<<<< HEAD
 		if _, err := clientset.RbacV1beta1().RoleBindings(roleBinding.ObjectMeta.Namespace).Create(&roleBinding); err != nil {
 			if !apierrors.IsAlreadyExists(err) {
 				return fmt.Errorf("unable to create RBAC rolebinding: %v", err)
@@ -163,11 +152,6 @@
 
 			if _, err := clientset.RbacV1beta1().RoleBindings(roleBinding.ObjectMeta.Namespace).Update(&roleBinding); err != nil {
 				return fmt.Errorf("unable to update RBAC rolebinding: %v", err)
-=======
-		if _, err := clientset.RbacV1beta1().RoleBindings(metav1.NamespacePublic).Create(&roleBinding); err != nil {
-			if !kubeadmutil.AlreadyExistsError(err) {
-				return err
->>>>>>> 4710d48c
 			}
 		}
 	}
@@ -255,7 +239,6 @@
 
 	for _, clusterRoleBinding := range clusterRoleBindings {
 		if _, err := clientset.RbacV1beta1().ClusterRoleBindings().Create(&clusterRoleBinding); err != nil {
-<<<<<<< HEAD
 			if !apierrors.IsAlreadyExists(err) {
 				return fmt.Errorf("unable to create RBAC clusterrolebinding: %v", err)
 			}
@@ -295,12 +278,9 @@
 		nodesRoleBinding.Subjects = newSubjects
 
 		if _, err := clientset.RbacV1beta1().ClusterRoleBindings().Update(nodesRoleBinding); err != nil {
-			return err
-=======
 			if !kubeadmutil.AlreadyExistsError(err) {
 				return err
 			}
->>>>>>> 4710d48c
 		}
 	}
 
