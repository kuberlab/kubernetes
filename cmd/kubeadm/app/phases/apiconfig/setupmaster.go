--- conflicted
+++ resolved
@@ -29,33 +29,22 @@
 	clientset "k8s.io/client-go/kubernetes"
 	"k8s.io/client-go/pkg/api/v1"
 	kubeadmconstants "k8s.io/kubernetes/cmd/kubeadm/app/constants"
-<<<<<<< HEAD
 	kubeletapis "k8s.io/kubernetes/pkg/kubelet/apis"
-=======
 	"k8s.io/kubernetes/pkg/util/node"
 	kubeadmapi "k8s.io/kubernetes/cmd/kubeadm/app/apis/kubeadm"
->>>>>>> 4710d48c
 )
 
 const apiCallRetryInterval = 500 * time.Millisecond
 
 // TODO: Can we think of any unit tests here? Or should this code just be covered through integration/e2e tests?
 
-<<<<<<< HEAD
-func attemptToUpdateMasterRoleLabelsAndTaints(client *clientset.Clientset, nodeName string) error {
-=======
 func attemptToUpdateMasterRoleLabelsAndTaints(cfg *kubeadmapi.MasterConfiguration,client *clientset.Clientset) (bool,error) {
->>>>>>> 4710d48c
 	var n *v1.Node
 
 	// Wait for current node registration
 	wait.PollInfinite(kubeadmconstants.APICallRetryInterval, func() (bool, error) {
 		var err error
-<<<<<<< HEAD
-		if n, err = client.Nodes().Get(nodeName, metav1.GetOptions{}); err != nil {
-=======
 		if n, err = client.Nodes().Get(node.GetHostname(cfg.HostnameOverride), metav1.GetOptions{}); err != nil {
->>>>>>> 4710d48c
 			return false, nil
 		}
 		// The node may appear to have no labels at first,
@@ -66,7 +55,7 @@
 
 	oldData, err := json.Marshal(n)
 	if err != nil {
-		return true,err
+		return true, err
 	}
 
 	// The master node is tainted and labelled accordingly
@@ -75,23 +64,20 @@
 
 	newData, err := json.Marshal(n)
 	if err != nil {
-		return true,err
+		return true, err
 	}
 
 	patchBytes, err := strategicpatch.CreateTwoWayMergePatch(oldData, newData, v1.Node{})
 	if err != nil {
-		return true,err
+		return true, err
 	}
 
 	if _, err := client.Nodes().Patch(n.Name, types.StrategicMergePatchType, patchBytes); err != nil {
 		if apierrs.IsConflict(err) {
 			fmt.Println("[apiclient] Temporarily unable to update master node metadata due to conflict (will retry)")
-<<<<<<< HEAD
 			time.Sleep(apiCallRetryInterval)
-			attemptToUpdateMasterRoleLabelsAndTaints(client, nodeName)
-=======
+			attemptToUpdateMasterRoleLabelsAndTaints(cfg, client)
 			return false,nil
->>>>>>> 4710d48c
 		} else {
 			return true,err
 		}
@@ -110,17 +96,11 @@
 }
 
 // UpdateMasterRoleLabelsAndTaints taints the master and sets the master label
-<<<<<<< HEAD
-func UpdateMasterRoleLabelsAndTaints(client *clientset.Clientset, nodeName string) error {
-	// TODO: Use iterate instead of recursion
-	err := attemptToUpdateMasterRoleLabelsAndTaints(client, nodeName)
-=======
-func UpdateMasterRoleLabelsAndTaints(cfg *kubeadmapi.MasterConfiguration,client *clientset.Clientset) error {
+func UpdateMasterRoleLabelsAndTaints(cfg *kubeadmapi.MasterConfiguration, client *clientset.Clientset) error {
 	err := wait.PollInfinite(kubeadmconstants.APICallRetryInterval,
 		func() (bool, error) {
-			return attemptToUpdateMasterRoleLabelsAndTaints(cfg,client)
+			return attemptToUpdateMasterRoleLabelsAndTaints(cfg, client)
 		})
->>>>>>> 4710d48c
 	if err != nil {
 		return fmt.Errorf("failed to update master node - [%v]", err)
 	}
